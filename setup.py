--- conflicted
+++ resolved
@@ -4,11 +4,7 @@
 
 setup(
     name='gradebook-edx-platform-extensions',
-<<<<<<< HEAD
-    version='2.0.0',
-=======
-    version='1.1.15',
->>>>>>> f1a859f3
+    version='2.0.1',
     description='User grade management extension for edX platform',
     long_description=open('README.rst').read(),
     author='edX',
