--- conflicted
+++ resolved
@@ -4,11 +4,7 @@
 
 setup(
     name='gradebook-edx-platform-extensions',
-<<<<<<< HEAD
-    version='1.1.6',
-=======
     version='1.1.7',
->>>>>>> e0253d44
     description='User grade management extension for edX platform',
     long_description=open('README.rst').read(),
     author='edX',
